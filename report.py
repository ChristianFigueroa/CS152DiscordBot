--- conflicted
+++ resolved
@@ -658,11 +658,8 @@
         "ACCEPTABLE_EDIT",
         "TIME_EXPIRED"
     ))
-<<<<<<< HEAD
+                             
     def __init__(self, client, message, explicit=False, reason=None, explanation=None, expiration_time=10 * 60):
-=======
-    def __init__(self, client, message, explicit=False, reason=None, explanation="", expiration_time=10 * 60):
->>>>>>> 3892d16d
         super().__init__(channel=message.author.dm_channel, start_state=EditedBadMessageFlow.State.START)
         self.client = client
         self.author = message.author
@@ -715,22 +712,8 @@
     @Flow.help_message("Either say `re-send` to have the bot re-send your newly edited message, or make another edit to your message to something less inappropriate. If no action is taken within ten minutes, the message will be deleted.")
     async def start(self, message, simulated=False, introducing=False):
         if introducing:
-<<<<<<< HEAD
             textReason = " " + self.explanation if self.explanation else ""
 
-=======
-            if self.explanation:
-                textReason = " " + self.explanation
-            elif self.reason:
-                textReason = {
-                    AbuseType.SPAM: " as spam",
-                    AbuseType.VIOLENCE: " for inciting violence",
-                    AbuseType.HATEFUL: " as hateful",
-                    AbuseType.HARASS: " as toxic",
-                }[self.reason]
-            else:
-                textReason = ""
->>>>>>> 3892d16d
             await self.say((
                 f"Your edited message below has been flagged{textReason}.",
                 discord.Embed(
