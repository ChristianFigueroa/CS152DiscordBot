--- conflicted
+++ resolved
@@ -1,584 +1,528 @@
-# bot.py
-import discord
-from discord.ext import commands
-import os
-import json
-import logging
-import re
-import requests
-import asyncio
-from textwrap import dedent
-from report import *
-from reactions import Reaction, ReactionDelegator
-from time import time
-from azure.cognitiveservices.vision.computervision import ComputerVisionClient
-from msrest.authentication import CognitiveServicesCredentials
-
-
-# Controls whether messages in DMs with the bot should also be monitored
-# This is for testing and is False by default
-FILTER_DMS = False
-
-# Controls whether message that are hidden behind spoilers should account for adversarial markdown formatting
-# Trying to "|| a message ||" behind spoilers leads to "|||| a message ||||" (i.e., the spoilers cancel each other out)
-# Turning this on will look for that and other markdown tricks (like ``` code blocks ```) for trying to get around spoilers
-# This is True by default
-<<<<<<< HEAD
-SMART_SPOILERS = True
-=======
-SMART_SPOILERS = False
->>>>>>> 3892d16d
-# DM the bot .debug smart_spoilers enable/disable/toggle to turn them on and off
-
-
-# Set up logging to the console
-logger = logging.getLogger('discord')
-logger.setLevel(logging.DEBUG)
-handler = logging.FileHandler(filename='discord.log', encoding='utf-8', mode='w')
-handler.setFormatter(logging.Formatter('%(asctime)s:%(levelname)s:%(name)s: %(message)s'))
-logger.addHandler(handler)
-
-# There should be a file called 'token.json' inside the same folder as this file
-token_path = 'tokens.json'
-if not os.path.isfile(token_path):
-    raise Exception(f"{token_path} not found!")
-with open(token_path) as f:
-    # If you get an error here, it means your token is formatted incorrectly. Did you put it in quotes?
-    tokens = json.load(f)
-    discord_token = tokens['discord']
-    perspective_key = tokens['perspective']
-    azure_key = tokens["azure"]
-    azure_endpoint = tokens["azure_endpoint"]
-
-class ModBot(discord.Client, ReactionDelegator):
-    smart_spoilers = SMART_SPOILERS
-    def __init__(self, key):
-        intents = discord.Intents.default()
-        intents.members = True
-        super().__init__(command_prefix='.', intents=intents)
-        self.group_num = None   
-        self.flows = {}
-        self.messages_pending_edit = {}
-        self.mod_channels = {} # Map from guild to the mod channel id for that guild
-        self.user_reports = {} # Map from user IDs to the state of their report
-        self.reviewing_messages = {} # Map from user IDs to a boolean indicating if they are reviewing content
-        self.perspective_key = key
-        self.message_aliases = {}
-        self.message_pairs = {}
-        self.helpers = {}
-        self.last_messages = {}
-        self.computervision_client = ComputerVisionClient(azure_endpoint, CognitiveServicesCredentials(azure_key))
-
-    async def on_ready(self):
-        print(f'{self.user.name} has connected to Discord! It is in these guilds:')
-        for guild in self.guilds:
-            print(f' - {guild.name}')
-        print('Press Ctrl-C to quit.')
-
-        # Parse the group number out of the bot's name
-        match = re.search('[gG]roup (\d+) [bB]ot', self.user.name)
-        if match:
-            self.group_num = match.group(1)
-        else:
-            raise Exception("Group number not found in bot's name. Name format should be \"Group # Bot\".")
-        
-        # Find the mod channel in each guild that this bot should report to
-        for guild in self.guilds:
-            for channel in guild.text_channels:
-                if channel.name == f'group-{self.group_num}-mod':
-                    self.mod_channels[guild.id] = channel
-
-    async def on_message(self, message):
-        '''
-        This function is called whenever a message is sent in a channel that the bot can see (including DMs). 
-        Currently the bot is configured to only handle messages that are sent over DMs or in your group's "group-#" channel. 
-        '''
-        # Ignore messages from us 
-        if message.author.id == self.user.id:
-            return
-
-        self.last_messages[message.author.id] = time()
-        
-        # Check if this message was sent in a server ("guild") or if it's a DM
-        if message.guild:
-            await self.handle_channel_message(message)
-        else:
-            await self.handle_dm(message)
-
-    async def on_raw_message_edit(self, payload):
-        # Try to get the guild ID
-        guild_id = payload.data.get("guild_id", None)
-        if guild_id is None:
-            return
-
-        message = await self.get_guild(int(guild_id)).get_channel(payload.channel_id).fetch_message(payload.message_id)
-
-        if message.content.strip() == "":
-            return
-
-        scores = self.eval_text(message)
-
-        if payload.message_id in self.messages_pending_edit:
-            return await self.messages_pending_edit[payload.message_id].edited(message)
-
-        if scores["SEXUALLY_EXPLICIT"] > 0.9:
-<<<<<<< HEAD
-            return await self.notify_user_edit_message(message, explicit=True, reason=AbuseType.SEXUAL, explanation="as sexually explicit")
-        elif scores["SEVERE_TOXICITY"] > 0.9:
-            return await self.notify_user_edit_message(message, explicit=True, reason=AbuseType.HARASS, explanation="as toxic")
-        elif scores["THREAT"] > 0.9:
-            return await self.notify_user_edit_message(message, explicit=True, reason=AbuseType.VIOLENCE, explanation="as threatening")
-        elif scores["IDENTITY_ATTACK"] > 0.9:
-            return await self.notify_user_edit_message(message, explicit=True, reason=AbuseType.HATEFUL, explanation="as hateful")
-        elif scores["SEXUALLY_EXPLICIT"] > 0.75:
-            return await self.notify_user_edit_message(message, explicit=False, reason=AbuseType.SEXUAL, explanation="as sexually explicit")
-        elif scores["THREAT"] > 0.75:
-            return await self.notify_user_edit_message(message, explicit=False, reason=AbuseType.VIOLENCE, explanation="for inciting violence")
-        elif scores["IDENTITY_ATTACK"] > 0.75:
-            return await self.notify_user_edit_message(message, explicit=False, reason=AbuseType.HATEFUL, explanation="as hateful")
-        elif scores["TOXICITY"] > 0.9 or scores["INSULT"] > 0.9:
-            return await self.notify_user_edit_message(message, explicit=False, reason=AbuseType.HARASS, explanation="as toxic")
-        elif scores["FLIRTATION"] > 0.8:
-            return await self.notify_user_edit_message(message, explicit=False, reason=AbuseType.HARASS, explanation="as flirtation")
-        elif scores["SPAM"] > 0.8:
-            return await self.notify_user_edit_message(message, explicit=False, reason=AbuseType.SPAM, explanation="as spam")
-
-    async def notify_user_edit_message(self, message, explicit=False, reason=None, explanation=None):
-=======
-            return await self.notify_user_edit_message(message, explicit=True, reason=AbuseType.SEXUAL)
-        elif scores["SEVERE_TOXICITY"] > 0.9:
-            return await self.notify_user_edit_message(message, explicit=True, reason=AbuseType.HARASS)
-        elif scores["THREAT"] > 0.9:
-            return await self.notify_user_edit_message(message, explicit=True, reason=AbuseType.VIOLENCE)
-        elif scores["IDENTITY_ATTACK"] > 0.9:
-            return await self.notify_user_edit_message(message, explicit=True, reason=AbuseType.HATEFUL)
-        elif scores["SEXUALLY_EXPLICIT"] > 0.75:
-            return await self.notify_user_edit_message(message, explicit=False, reason=AbuseType.SEXUAL)
-        elif scores["THREAT"] > 0.75:
-            return await self.notify_user_edit_message(message, explicit=False, reason=AbuseType.VIOLENCE)
-        elif scores["IDENTITY_ATTACK"] > 0.75:
-            return await self.notify_user_edit_message(message, explicit=False, reason=AbuseType.HATEFUL)
-        elif scores["TOXICITY"] > 0.9 or scores["INSULT"] > 0.9:
-            return await self.notify_user_edit_message(message, explicit=False, reason=AbuseType.HARASS)
-        elif scores["FLIRTATION"] > 0.8:
-            return await self.notify_user_edit_message(message, explicit=False, reason=AbuseType.HARASS, explanation="as flirtation")
-        elif scores["SPAM"] > 0.8:
-            return await self.notify_user_edit_message(message, explicit=False, reason=AbuseType.SPAM)
-
-    async def notify_user_edit_message(self, message, explicit=False, reason=None, explanation=""):
->>>>>>> 3892d16d
-        message.author.dm_channel or await message.author.create_dm()
-        flow = EditedBadMessageFlow(
-            client=self,
-            message=message,
-            explicit=explicit,
-            reason=reason,
-            explanation=explanation
-        )
-        self.messages_pending_edit[message.id] = flow
-        self.flows[message.author.id] = self.flows.get(message.author.id, [])
-        self.flows[message.author.id].append(flow)
-
-    async def handle_dm(self, message):
-        content = message.content.strip()
-
-        author_id = message.author.id
-        responses = []
-
-        # Ensure there is a DM channel between us and the user (which there should be since we are handling a DM message, but just in case)
-        message.author.dm_channel or await message.author.create_dm()
-
-        # Handle smart_spoilers
-        if content.lower() == ".debug smart_spoilers toggle":
-            self.smart_spoilers = not self.smart_spoilers
-            await message.channel.send(embed=discord.Embed(description=f"Smart spoilers have been {'enabled' if self.smart_spoilers else 'disabled'}."))
-            return
-        if content.lower() == ".debug smart_spoilers enable":
-            self.smart_spoilers = True
-            await message.channel.send(embed=discord.Embed(description="Smart spoilers have been enabled."))
-            return
-        if content.lower() == ".debug smart_spoilers disable":
-            self.smart_spoilers = False
-            await message.channel.send(embed=discord.Embed(description="Smart spoilers have been disabled."))
-            return
-
-        if len(self.flows.get(message.author.id, [])):
-            return await self.flows[message.author.id][-1].forward_message(message)
-
-        # Check if the user is currently reviewing one of their own messages
-        if self.reviewing_messages.get(author_id, False):
-            if message.content.lower() in YES_KEYWORDS:
-                await self.allow_user_message(**self.reviewing_messages[author_id])
-            elif message.content.lower() in NO_KEYWORDS:
-                await self.reject_user_message(**self.reviewing_messages[author_id])
-            else:
-                await message.channel.send(content="I didn't understand that. Reply with either `yes` or `no`.")
-            return
-
-        # Check if the user has an open report associated with them
-        if author_id in self.user_reports:
-            return await self.user_reports[author_id].forward_message(message)
-
-        # Handle a report message
-        if content.lower() in START_KEYWORDS:
-            # Start a new UserReportCreationFlow
-            self.user_reports[author_id] = UserReportCreationFlow(self, message.author)
-            return
-
-        # Starts an AddHelpersFlow to add more helpers
-        if re.search(r"^(?:add\shelpers?|helpers?\sadd)$", content.lower()):
-            self.flows[message.author.id] = self.flows.get(message.author.id, [])
-            self.flows[message.author.id].append(AddHelpersFlow(
-                client=self,
-                user=message.author
-            ))
-            return
-
-        # Shows a list of helpers for the user
-        if re.search(r"^(?:list\shelpers?|helpers?\slist)$", content.lower()):
-            helpers = self.helpers.get(message.author.id, None)
-            if helpers is None or len(helpers) == 0:
-                await message.channel.send("You don't have any helpers. Say `add helpers` to add some!")
-                return
-            helpers = "\n".join(f" {i+1}. {helper.mention} – **{helper.display_name}**#{helper.discriminator}" for i, helper in enumerate(helpers))
-            await message.channel.send(f"Your helpers are:\n{helpers}\nSay `add helpers` or `remove helpers` to add or remove them.")
-            return
-
-        if re.search(r"^(?:(?:remove|delete)\shelpers?|helpers?\s(?:remove|delete))$", content.lower()):
-            if not self.helpers.get(message.author.id, False):
-                await message.channel.send("You don't have any helpers to remove. Say `add helpers` to add some!")
-                return
-            self.flows[message.author.id] = self.flows.get(message.author.id, [])
-            self.flows[message.author.id].append(RemoveHelpersFlow(
-                client=self,
-                user=message.author
-            ))
-            return
-
-        if re.search(r"^(?:helpers?(?:\shelp)?|help\shelpers?)$", content.lower()):
-            await message.channel.send("Say `add helpers` to add helpers, `list helpers` to list your current helpers, or `remove helpers` to remove helpers.")
-            return
-        
-        # Handle a help message
-        if content.lower() in HELP_KEYWORDS:
-            await message.channel.send("Use the `report` command to begin the reporting process.")
-            return
-
-        # Tell the user how to start a new report
-        await message.channel.send("You do not have a report open; use the `report` command to begin the reporting process, or use `help` for more help.")
-        # Filter this message if FILTER_DMS is on
-        if FILTER_DMS:
-            await self.handle_channel_message(message)
-
-
-    async def handle_channel_message(self, message):
-        # Only handle messages sent in the "group-#" channel or DMs
-        if not (FILTER_DMS and isinstance(message.channel, discord.DMChannel)) and message.channel.name != f'group-{self.group_num}':
-           return
-
-<<<<<<< HEAD
-        # First filter through images since those are more likely to be seen than text
-        if len(message.attachments) > 0:
-            # Analyze all the attachments of a message
-            scores_list = self.eval_images(message)
-            # Make an object that has the maximum score of each one
-            max_scores = {}
-            for scores in scores_list:
-                for key in scores:
-                    max_scores[key] = max(max_scores.get(key, 0), scores[key])
-
-            if max_scores["ADULT"] > 0.85:
-                return await self.confirm_user_message(message, explicit=True, reason=AbuseType.SEXUAL, explanation="for having a sexually explicit image")
-            elif max_scores["GORE"] > 0.9:
-                return await self.confirm_user_message(message, explicit=True, reason=AbuseType.VIOLENCE, explanation="as promoting violence for having a bloody/gory image")
-            elif max_scores["GORE"] > 0.75:
-                return await self.confirm_user_message(message, explicit=False, reason=AbuseType.VIOLENCE, explanation="as promoting violence for having a bloody/gory image")
-            elif max_scores["RACY"] > 0.8:
-                return await self.confirm_user_message(message, explicit=False, reason=AbuseType.VIOLENCE, explanation="as having a sexually suggestive image")
-
-        # Now analyze the message's textual content
-        if len(message.content.strip()) > 0:
-            scores = self.eval_text(message)
-
-            if scores["SEXUALLY_EXPLICIT"] > 0.9:
-                return await self.confirm_user_message(message, explicit=True, reason=AbuseType.SEXUAL, explanation="as sexually explicit")
-            elif scores["SEVERE_TOXICITY"] > 0.9:
-                return await self.confirm_user_message(message, explicit=True, reason=AbuseType.HARASS, explanation="as toxic")
-            elif scores["THREAT"] > 0.9:
-                return await self.confirm_user_message(message, explicit=True, reason=AbuseType.VIOLENCE, explanation="as threatening")
-            elif scores["IDENTITY_ATTACK"] > 0.9:
-                return await self.confirm_user_message(message, explicit=True, reason=AbuseType.HATEFUL, explanation="as hateful")
-            elif scores["SEXUALLY_EXPLICIT"] > 0.75:
-                return await self.confirm_user_message(message, explicit=False, reason=AbuseType.SEXUAL, explanation="as sexually explicit")
-            elif scores["THREAT"] > 0.75:
-                return await self.confirm_user_message(message, explicit=False, reason=AbuseType.VIOLENCE, explanation="for inciting violence")
-            elif scores["IDENTITY_ATTACK"] > 0.75:
-                return await self.confirm_user_message(message, explicit=False, reason=AbuseType.HATEFUL, explanation="as hateful")
-            elif scores["TOXICITY"] > 0.9 or scores["INSULT"] > 0.9:
-                return await self.confirm_user_message(message, explicit=False, reason=AbuseType.HARASS, explanation="as toxic")
-            elif scores["FLIRTATION"] > 0.8:
-                return await self.confirm_user_message(message, explicit=False, reason=AbuseType.HARASS, explanation="as flirtation")
-            elif scores["SPAM"] > 0.8:
-                return await self.confirm_user_message(message, explicit=False, reason=AbuseType.SPAM, explanation="as spam")
-
-    def eval_images(self, message):
-        scores_list = []
-        for attachment in message.attachments:
-            if not attachment.height:
-                # Non-image attachments will have no height and should be skipped
-                scores_list.append({"GORE": 0, "ADULT": 0, "RACY": 0})
-                continue
-
-            scores = {}
-
-            remote_image_features = ["adult"]
-            results = self.computervision_client.analyze_image(attachment.url, remote_image_features)
-
-            # Looks for blood and gore to mark as promoting violence or terrorism
-            scores["GORE"] = results.adult.gore_score
-            # Looks for sexually explicit photos to mark as sexual content
-            scores["ADULT"] = results.adult.adult_score
-            # Looks for suggestive photos to mark as sexual content with a lower priority
-            scores["RACY"] = results.adult.racy_score
-
-            scores_list.append(scores)
-        return scores_list
-=======
-        if message.content.strip() == "":
-            return
-
-        scores = self.eval_text(message)
-
-        if scores["SEXUALLY_EXPLICIT"] > 0.9:
-            return await self.confirm_user_message(message, explicit=True, reason=AbuseType.SEXUAL)
-        elif scores["SEVERE_TOXICITY"] > 0.9:
-            return await self.confirm_user_message(message, explicit=True, reason=AbuseType.HARASS)
-        elif scores["THREAT"] > 0.9:
-            return await self.confirm_user_message(message, explicit=True, reason=AbuseType.VIOLENCE)
-        elif scores["IDENTITY_ATTACK"] > 0.9:
-            return await self.confirm_user_message(message, explicit=True, reason=AbuseType.HATEFUL)
-        elif scores["SEXUALLY_EXPLICIT"] > 0.75:
-            return await self.confirm_user_message(message, explicit=False, reason=AbuseType.SEXUAL)
-        elif scores["THREAT"] > 0.75:
-            return await self.confirm_user_message(message, explicit=False, reason=AbuseType.VIOLENCE)
-        elif scores["IDENTITY_ATTACK"] > 0.75:
-            return await self.confirm_user_message(message, explicit=False, reason=AbuseType.HATEFUL)
-        elif scores["TOXICITY"] > 0.9 or scores["INSULT"] > 0.9:
-            return await self.confirm_user_message(message, explicit=False, reason=AbuseType.HARASS)
-        elif scores["FLIRTATION"] > 0.8:
-            return await self.confirm_user_message(message, explicit=False, reason=AbuseType.HARASS, explanation="as flirtation")
-        elif scores["SPAM"] > 0.8:
-            return await self.confirm_user_message(message, explicit=False, reason=AbuseType.SPAM)
-
->>>>>>> 3892d16d
-
-    def eval_text(self, message):
-        PERSPECTIVE_URL = 'https://commentanalyzer.googleapis.com/v1alpha1/comments:analyze'
-
-        url = PERSPECTIVE_URL + '?key=' + self.perspective_key
-        data_dict = {
-            'comment': {
-                'text': message.content
-            },
-            'languages': ['en'],
-            'requestedAttributes': {
-                'SEVERE_TOXICITY': {},
-                'IDENTITY_ATTACK': {},
-                'INSULT': {},
-                'THREAT': {},
-                'TOXICITY': {},
-                'SPAM': {},
-                'SEXUALLY_EXPLICIT': {},
-                'FLIRTATION': {}
-            },
-            'doNotStore': True
-        }
-        response = requests.post(url, data=json.dumps(data_dict))
-        response_dict = response.json()
-
-        scores = {}
-        for attr in response_dict["attributeScores"]:
-            scores[attr] = response_dict["attributeScores"][attr]["summaryScore"]["value"]
-
-        return scores
-
-
-    async def confirm_user_message(self, message, explicit=False, reason=None, explanation=""):
-        # DMs a user asking if they are sure they want to send a message
-        # explicit indicates whether the message should be hidden if they do decide to send it
-        # reason is the reason for flagging the initial message (should be an AbuseType)
-
-        # message.delete() fails in DMs
-        try:
-            await message.delete()
-        except:
-            pass
-
-        confirmUserMessageSession = {
-            "message": message,
-            "explicit": explicit,
-            "reason": reason
-        }
-        self.reviewing_messages[message.author.id] = confirmUserMessageSession
-
-        # Build an Embed to show them their initial message
-        dmChannel = message.author.dm_channel or await message.author.create_dm()
-        msgEmbed = discord.Embed(
-            color=discord.Color.greyple(),
-            description=message.content
-        ).set_author(name=message.author.display_name, icon_url=message.author.avatar_url)
-        # Get a list of images
-        images = tuple(filter(lambda attachment: attachment.height, message.attachments))
-        if len(images) > 0:
-            msgEmbed.set_image(url=images[0].url)
-
-        textReason = " " + explanation if explanation else ""
-
-        # Show the user their initial message
-        await dmChannel.send(content=f"Your message was flagged{textReason} and removed:", embed=msgEmbed)
-        # Ask if they really want to send it
-        # If it's marked as explicit, show that their message will be hidden behind a || spoiler ||
-        lastMsg = await dmChannel.send(content="Are you sure you want to send this message?" + (" It will be hidden from most users unless they decide to interact with the message." if explicit else ""))
-
-        # Add a Yes Reaction to choose to continue sending the message
-        # Saying the word `yes` does the same thing
-        await Reaction(
-            "✅",
-            click_handler=lambda self, client, reaction, user: \
-                client.reviewing_messages.get(user.id, False) is confirmUserMessageSession and \
-                asyncio.create_task(client.allow_user_message(**client.reviewing_messages[user.id]))
-        ).register_message(lastMsg)
-
-        # Add a No Reaction to prevent sending the message
-        # Saying the word `no` does the same thing
-        await Reaction(
-            "🚫",
-            click_handler=lambda self, client, reaction, user: \
-                client.reviewing_messages.get(user.id, False) is confirmUserMessageSession and \
-                asyncio.create_task(client.reject_user_message(**client.reviewing_messages[user.id])) 
-        ).register_message(lastMsg)
-
-    async def allow_user_message(self, message, explicit=False, reason=None):
-        # This is run when a user decides to send a message that the bot flagged.
-
-        # Get the original message channel
-        origChannel = message.channel
-
-        sentMsg = None
-        prefixMsg = None
-
-        files = tuple(filter(
-            lambda file: isinstance(file, discord.File),
-            await asyncio.gather(*(attachment.to_file(use_cached=True, spoiler=True) for attachment in message.attachments), return_exceptions=True)
-        ))
-
-        # An "explicit" message is shown in spoilers to be the equivalent of Instagram's "Show Sensitive Content" functionality
-        if explicit:
-            content = message.content
-
-            if self.smart_spoilers:
-                # This alters the message slightly to disallow clever markdown formatting from getting through the spoiler
-                # Displayed code block elements are converted into inline code blocks since displayed code blocks are not hidden by spoilers
-                reMatch = re.search(r"```(?:\S*\n)?([\s\S]*?)\n?```", content)
-                while reMatch:
-                    code = reMatch.group(1).split("\n")
-                    longestLine = max(map(lambda line: len(line), code))
-                    code = "\n".join(f"`{{:{longestLine}}}`".format(line) for line in code)
-                    content = content[:reMatch.start()] + code + content[reMatch.end():]
-                    reMatch = re.search(r"```(?:\S*\n)?([\s\S]*?)\n?```", content)
-
-                # Now, any "||" in code blocks are converted to a look-alike (by inserting a zero-width space in between them)
-                # This is to prevent them from being recognized as closing spoiler elements
-                # Outside of code blocks, we can just escape the double bars with a "\|" but code blocks will show the literal "\"
-                reMatch = re.search(r"(`(?:[^`]|\|(?!\|))*?\|)(\|(?:[^`]|\|(?!\|))*?`)", content)
-                while reMatch:
-                    content = content[:reMatch.start()] + reMatch.group(1) + "\u200b" + reMatch.group(2) + content[reMatch.end():]
-                    reMatch = re.search(r"(`(?:[^`]|\|(?!\|))*?\|)(\|(?:[^`]|\|(?!\|))*?`)", content)
-
-                # Remove any remaining spoiler tags in the comment by escaping each "|"
-                content = content.replace("||", "\\|\\|")
-
-            # Send a message to show who this message is from
-            prefixMsg = await origChannel.send(content=f"*The following message may contain inappropriate content. Click the black bar to reveal it.*\n*{message.author.mention} says:*")
-            
-            # Send the hidden message
-            sentMsg = await origChannel.send(content="||" + content + "||" if content else "", files=files)
-        else:
-            # Send a message to show who this message is from
-            prefixMsg = await origChannel.send(content=f"*{message.author.mention} says:*")
-            # Show a non-explicit message as-is
-            sentMsg = await origChannel.send(content=message.content, files=files)
-
-        # Show the user that their message was sent
-        await (message.author.dm_channel or await message.author.create_dm()).send(
-            content="Your original message has been re-sent. You can jump to it by clicking below. Thank you for taking the time to reconsider your message:",
-            embed=discord.Embed(description=f"[Go to your message]({sentMsg.jump_url})", color=discord.Color.blue())
-        )
-        self.reviewing_messages[message.author.id] = False
-
-        self.message_aliases[prefixMsg.id] = message
-        self.message_aliases[sentMsg.id] = message
-
-        self.message_pairs[sentMsg.id] = prefixMsg
-        self.message_pairs[prefixMsg.id] = sentMsg
-
-        if reason:
-            urgency = {
-                AbuseType.SPAM: 0,
-                AbuseType.VIOLENCE: 2,
-                AbuseType.SEXUAL: 1,
-                AbuseType.HATEFUL: 1,
-                AbuseType.HARASS: 1
-            }[reason]
-        else:
-            urgency = 0
-
-        report = AutomatedReport(
-            client=self,
-            urgency=urgency,
-            abuse_type=reason,
-            message=message,
-            replacement_message=sentMsg,
-            prefix_message=prefixMsg,
-            message_hidden=explicit,
-            message_deleted=False
-        )
-
-        await asyncio.gather(*(report.send_to_channel(channel, assignable=True) for channel in self.mod_channels.values()))
-
-        for member in origChannel.members:
-            now = time()
-            # Only look for users who have sent a message in the last hour
-            # this is to prevent spam for people who are offline
-            if member.id in self.last_messages:
-                if now - self.last_messages[member.id] > 60 * 60:
-                    # Remove them from the list of active users
-                    del self.last_messages[member.id]
-                else:
-                    await self.send_helper_message(member, sentMsg)
-
-    async def reject_user_message(self, message, explicit=False, reason=None):
-        await (message.author.dm_channel or await message.author.create_dm()).send(content="Thank you for taking the time to reconsider your message.")
-        self.reviewing_messages[message.author.id] = False
-
-    async def send_helper_message(self, member, message):
-        if member.id not in self.helpers:
-            return
-        if message.id in self.message_aliases:
-            orig_message = self.message_aliases[message.id]
-            embed = discord.Embed(
-                color=discord.Color.blurple(),
-                description=f"[Jump to message]({message.jump_url})\n{orig_message.content}"
-            ).set_author(name=orig_message.author.display_name, icon_url=orig_message.author.avatar_url)
-        else:
-            embed = discord.Embed(
-                color=discord.Color.blurple(),
-                description=f"[Jump to message]({message.jump_url})\n{message.content}"
-            ).set_author(name=message.author.display_name, icon_url=message.author.avatar_url)
-        for helper in self.helpers[member.id]:
-            channel = helper.dm_channel or await helper.create_dm()
-            await channel.send(content=f"{member.mention} wants you to review this message as one of their helpers:", embed=embed)
-            lastMsg = await channel.send(content="Do you want to start a user report for this message on the behalf.")
-
-client = ModBot(perspective_key)
+# bot.py
+import discord
+from discord.ext import commands
+import os
+import json
+import logging
+import re
+import requests
+import asyncio
+from textwrap import dedent
+from report import *
+from reactions import Reaction, ReactionDelegator
+from time import time
+from azure.cognitiveservices.vision.computervision import ComputerVisionClient
+from msrest.authentication import CognitiveServicesCredentials
+
+
+# Controls whether messages in DMs with the bot should also be monitored
+# This is for testing and is False by default
+FILTER_DMS = False
+
+# Controls whether message that are hidden behind spoilers should account for adversarial markdown formatting
+# Trying to "|| a message ||" behind spoilers leads to "|||| a message ||||" (i.e., the spoilers cancel each other out)
+# Turning this on will look for that and other markdown tricks (like ``` code blocks ```) for trying to get around spoilers
+# This is True by default
+SMART_SPOILERS = True
+# DM the bot .debug smart_spoilers enable/disable/toggle to turn them on and off
+
+
+# Set up logging to the console
+logger = logging.getLogger('discord')
+logger.setLevel(logging.DEBUG)
+handler = logging.FileHandler(filename='discord.log', encoding='utf-8', mode='w')
+handler.setFormatter(logging.Formatter('%(asctime)s:%(levelname)s:%(name)s: %(message)s'))
+logger.addHandler(handler)
+
+# There should be a file called 'token.json' inside the same folder as this file
+token_path = 'tokens.json'
+if not os.path.isfile(token_path):
+    raise Exception(f"{token_path} not found!")
+with open(token_path) as f:
+    # If you get an error here, it means your token is formatted incorrectly. Did you put it in quotes?
+    tokens = json.load(f)
+    discord_token = tokens['discord']
+    perspective_key = tokens['perspective']
+    azure_key = tokens["azure"]
+    azure_endpoint = tokens["azure_endpoint"]
+
+class ModBot(discord.Client, ReactionDelegator):
+    smart_spoilers = SMART_SPOILERS
+    def __init__(self, key):
+        intents = discord.Intents.default()
+        intents.members = True
+        super().__init__(command_prefix='.', intents=intents)
+        self.group_num = None   
+        self.flows = {}
+        self.messages_pending_edit = {}
+        self.mod_channels = {} # Map from guild to the mod channel id for that guild
+        self.user_reports = {} # Map from user IDs to the state of their report
+        self.reviewing_messages = {} # Map from user IDs to a boolean indicating if they are reviewing content
+        self.perspective_key = key
+        self.message_aliases = {}
+        self.message_pairs = {}
+        self.helpers = {}
+        self.last_messages = {}
+        self.computervision_client = ComputerVisionClient(azure_endpoint, CognitiveServicesCredentials(azure_key))
+
+    async def on_ready(self):
+        print(f'{self.user.name} has connected to Discord! It is in these guilds:')
+        for guild in self.guilds:
+            print(f' - {guild.name}')
+        print('Press Ctrl-C to quit.')
+
+        # Parse the group number out of the bot's name
+        match = re.search('[gG]roup (\d+) [bB]ot', self.user.name)
+        if match:
+            self.group_num = match.group(1)
+        else:
+            raise Exception("Group number not found in bot's name. Name format should be \"Group # Bot\".")
+        
+        # Find the mod channel in each guild that this bot should report to
+        for guild in self.guilds:
+            for channel in guild.text_channels:
+                if channel.name == f'group-{self.group_num}-mod':
+                    self.mod_channels[guild.id] = channel
+
+    async def on_message(self, message):
+        '''
+        This function is called whenever a message is sent in a channel that the bot can see (including DMs). 
+        Currently the bot is configured to only handle messages that are sent over DMs or in your group's "group-#" channel. 
+        '''
+        # Ignore messages from us 
+        if message.author.id == self.user.id:
+            return
+
+        self.last_messages[message.author.id] = time()
+        
+        # Check if this message was sent in a server ("guild") or if it's a DM
+        if message.guild:
+            await self.handle_channel_message(message)
+        else:
+            await self.handle_dm(message)
+
+    async def on_raw_message_edit(self, payload):
+        # Try to get the guild ID
+        guild_id = payload.data.get("guild_id", None)
+        if guild_id is None:
+            return
+
+        message = await self.get_guild(int(guild_id)).get_channel(payload.channel_id).fetch_message(payload.message_id)
+
+        if message.content.strip() == "":
+            return
+
+        scores = self.eval_text(message)
+
+        if payload.message_id in self.messages_pending_edit:
+            return await self.messages_pending_edit[payload.message_id].edited(message)
+
+        if scores["SEXUALLY_EXPLICIT"] > 0.9:
+            return await self.notify_user_edit_message(message, explicit=True, reason=AbuseType.SEXUAL, explanation="as sexually explicit")
+        elif scores["SEVERE_TOXICITY"] > 0.9:
+            return await self.notify_user_edit_message(message, explicit=True, reason=AbuseType.HARASS, explanation="as toxic")
+        elif scores["THREAT"] > 0.9:
+            return await self.notify_user_edit_message(message, explicit=True, reason=AbuseType.VIOLENCE, explanation="as threatening")
+        elif scores["IDENTITY_ATTACK"] > 0.9:
+            return await self.notify_user_edit_message(message, explicit=True, reason=AbuseType.HATEFUL, explanation="as hateful")
+        elif scores["SEXUALLY_EXPLICIT"] > 0.75:
+            return await self.notify_user_edit_message(message, explicit=False, reason=AbuseType.SEXUAL, explanation="as sexually explicit")
+        elif scores["THREAT"] > 0.75:
+            return await self.notify_user_edit_message(message, explicit=False, reason=AbuseType.VIOLENCE, explanation="for inciting violence")
+        elif scores["IDENTITY_ATTACK"] > 0.75:
+            return await self.notify_user_edit_message(message, explicit=False, reason=AbuseType.HATEFUL, explanation="as hateful")
+        elif scores["TOXICITY"] > 0.9 or scores["INSULT"] > 0.9:
+            return await self.notify_user_edit_message(message, explicit=False, reason=AbuseType.HARASS, explanation="as toxic")
+        elif scores["FLIRTATION"] > 0.8:
+            return await self.notify_user_edit_message(message, explicit=False, reason=AbuseType.HARASS, explanation="as flirtation")
+        elif scores["SPAM"] > 0.8:
+            return await self.notify_user_edit_message(message, explicit=False, reason=AbuseType.SPAM, explanation="as spam")
+
+    async def notify_user_edit_message(self, message, explicit=False, reason=None, explanation=None):
+
+        message.author.dm_channel or await message.author.create_dm()
+        flow = EditedBadMessageFlow(
+            client=self,
+            message=message,
+            explicit=explicit,
+            reason=reason,
+            explanation=explanation
+        )
+        self.messages_pending_edit[message.id] = flow
+        self.flows[message.author.id] = self.flows.get(message.author.id, [])
+        self.flows[message.author.id].append(flow)
+
+    async def handle_dm(self, message):
+        content = message.content.strip()
+
+        author_id = message.author.id
+        responses = []
+
+        # Ensure there is a DM channel between us and the user (which there should be since we are handling a DM message, but just in case)
+        message.author.dm_channel or await message.author.create_dm()
+
+        # Handle smart_spoilers
+        if content.lower() == ".debug smart_spoilers toggle":
+            self.smart_spoilers = not self.smart_spoilers
+            await message.channel.send(embed=discord.Embed(description=f"Smart spoilers have been {'enabled' if self.smart_spoilers else 'disabled'}."))
+            return
+        if content.lower() == ".debug smart_spoilers enable":
+            self.smart_spoilers = True
+            await message.channel.send(embed=discord.Embed(description="Smart spoilers have been enabled."))
+            return
+        if content.lower() == ".debug smart_spoilers disable":
+            self.smart_spoilers = False
+            await message.channel.send(embed=discord.Embed(description="Smart spoilers have been disabled."))
+            return
+
+        if len(self.flows.get(message.author.id, [])):
+            return await self.flows[message.author.id][-1].forward_message(message)
+
+        # Check if the user is currently reviewing one of their own messages
+        if self.reviewing_messages.get(author_id, False):
+            if message.content.lower() in YES_KEYWORDS:
+                await self.allow_user_message(**self.reviewing_messages[author_id])
+            elif message.content.lower() in NO_KEYWORDS:
+                await self.reject_user_message(**self.reviewing_messages[author_id])
+            else:
+                await message.channel.send(content="I didn't understand that. Reply with either `yes` or `no`.")
+            return
+
+        # Check if the user has an open report associated with them
+        if author_id in self.user_reports:
+            return await self.user_reports[author_id].forward_message(message)
+
+        # Handle a report message
+        if content.lower() in START_KEYWORDS:
+            # Start a new UserReportCreationFlow
+            self.user_reports[author_id] = UserReportCreationFlow(self, message.author)
+            return
+
+        # Starts an AddHelpersFlow to add more helpers
+        if re.search(r"^(?:add\shelpers?|helpers?\sadd)$", content.lower()):
+            self.flows[message.author.id] = self.flows.get(message.author.id, [])
+            self.flows[message.author.id].append(AddHelpersFlow(
+                client=self,
+                user=message.author
+            ))
+            return
+
+        # Shows a list of helpers for the user
+        if re.search(r"^(?:list\shelpers?|helpers?\slist)$", content.lower()):
+            helpers = self.helpers.get(message.author.id, None)
+            if helpers is None or len(helpers) == 0:
+                await message.channel.send("You don't have any helpers. Say `add helpers` to add some!")
+                return
+            helpers = "\n".join(f" {i+1}. {helper.mention} – **{helper.display_name}**#{helper.discriminator}" for i, helper in enumerate(helpers))
+            await message.channel.send(f"Your helpers are:\n{helpers}\nSay `add helpers` or `remove helpers` to add or remove them.")
+            return
+
+        if re.search(r"^(?:(?:remove|delete)\shelpers?|helpers?\s(?:remove|delete))$", content.lower()):
+            if not self.helpers.get(message.author.id, False):
+                await message.channel.send("You don't have any helpers to remove. Say `add helpers` to add some!")
+                return
+            self.flows[message.author.id] = self.flows.get(message.author.id, [])
+            self.flows[message.author.id].append(RemoveHelpersFlow(
+                client=self,
+                user=message.author
+            ))
+            return
+
+        if re.search(r"^(?:helpers?(?:\shelp)?|help\shelpers?)$", content.lower()):
+            await message.channel.send("Say `add helpers` to add helpers, `list helpers` to list your current helpers, or `remove helpers` to remove helpers.")
+            return
+        
+        # Handle a help message
+        if content.lower() in HELP_KEYWORDS:
+            await message.channel.send("Use the `report` command to begin the reporting process.")
+            return
+
+        # Tell the user how to start a new report
+        await message.channel.send("You do not have a report open; use the `report` command to begin the reporting process, or use `help` for more help.")
+        # Filter this message if FILTER_DMS is on
+        if FILTER_DMS:
+            await self.handle_channel_message(message)
+
+
+    async def handle_channel_message(self, message):
+        # Only handle messages sent in the "group-#" channel or DMs
+        if not (FILTER_DMS and isinstance(message.channel, discord.DMChannel)) and message.channel.name != f'group-{self.group_num}':
+           return
+
+        # First filter through images since those are more likely to be seen than text
+        if len(message.attachments) > 0:
+            # Analyze all the attachments of a message
+            scores_list = self.eval_images(message)
+            # Make an object that has the maximum score of each one
+            max_scores = {}
+            for scores in scores_list:
+                for key in scores:
+                    max_scores[key] = max(max_scores.get(key, 0), scores[key])
+
+            if max_scores["ADULT"] > 0.85:
+                return await self.confirm_user_message(message, explicit=True, reason=AbuseType.SEXUAL, explanation="for having a sexually explicit image")
+            elif max_scores["GORE"] > 0.9:
+                return await self.confirm_user_message(message, explicit=True, reason=AbuseType.VIOLENCE, explanation="as promoting violence for having a bloody/gory image")
+            elif max_scores["GORE"] > 0.75:
+                return await self.confirm_user_message(message, explicit=False, reason=AbuseType.VIOLENCE, explanation="as promoting violence for having a bloody/gory image")
+            elif max_scores["RACY"] > 0.8:
+                return await self.confirm_user_message(message, explicit=False, reason=AbuseType.VIOLENCE, explanation="as having a sexually suggestive image")
+
+        # Now analyze the message's textual content
+        if len(message.content.strip()) > 0:
+            scores = self.eval_text(message)
+
+            if scores["SEXUALLY_EXPLICIT"] > 0.9:
+                return await self.confirm_user_message(message, explicit=True, reason=AbuseType.SEXUAL, explanation="as sexually explicit")
+            elif scores["SEVERE_TOXICITY"] > 0.9:
+                return await self.confirm_user_message(message, explicit=True, reason=AbuseType.HARASS, explanation="as toxic")
+            elif scores["THREAT"] > 0.9:
+                return await self.confirm_user_message(message, explicit=True, reason=AbuseType.VIOLENCE, explanation="as threatening")
+            elif scores["IDENTITY_ATTACK"] > 0.9:
+                return await self.confirm_user_message(message, explicit=True, reason=AbuseType.HATEFUL, explanation="as hateful")
+            elif scores["SEXUALLY_EXPLICIT"] > 0.75:
+                return await self.confirm_user_message(message, explicit=False, reason=AbuseType.SEXUAL, explanation="as sexually explicit")
+            elif scores["THREAT"] > 0.75:
+                return await self.confirm_user_message(message, explicit=False, reason=AbuseType.VIOLENCE, explanation="for inciting violence")
+            elif scores["IDENTITY_ATTACK"] > 0.75:
+                return await self.confirm_user_message(message, explicit=False, reason=AbuseType.HATEFUL, explanation="as hateful")
+            elif scores["TOXICITY"] > 0.9 or scores["INSULT"] > 0.9:
+                return await self.confirm_user_message(message, explicit=False, reason=AbuseType.HARASS, explanation="as toxic")
+            elif scores["FLIRTATION"] > 0.8:
+                return await self.confirm_user_message(message, explicit=False, reason=AbuseType.HARASS, explanation="as flirtation")
+            elif scores["SPAM"] > 0.8:
+                return await self.confirm_user_message(message, explicit=False, reason=AbuseType.SPAM, explanation="as spam")
+
+    def eval_images(self, message):
+        scores_list = []
+        for attachment in message.attachments:
+            if not attachment.height:
+                # Non-image attachments will have no height and should be skipped
+                scores_list.append({"GORE": 0, "ADULT": 0, "RACY": 0})
+                continue
+
+            scores = {}
+
+            remote_image_features = ["adult"]
+            results = self.computervision_client.analyze_image(attachment.url, remote_image_features)
+
+            # Looks for blood and gore to mark as promoting violence or terrorism
+            scores["GORE"] = results.adult.gore_score
+            # Looks for sexually explicit photos to mark as sexual content
+            scores["ADULT"] = results.adult.adult_score
+            # Looks for suggestive photos to mark as sexual content with a lower priority
+            scores["RACY"] = results.adult.racy_score
+
+            scores_list.append(scores)
+        return scores_list
+
+    def eval_text(self, message):
+        PERSPECTIVE_URL = 'https://commentanalyzer.googleapis.com/v1alpha1/comments:analyze'
+
+        url = PERSPECTIVE_URL + '?key=' + self.perspective_key
+        data_dict = {
+            'comment': {
+                'text': message.content
+            },
+            'languages': ['en'],
+            'requestedAttributes': {
+                'SEVERE_TOXICITY': {},
+                'IDENTITY_ATTACK': {},
+                'INSULT': {},
+                'THREAT': {},
+                'TOXICITY': {},
+                'SPAM': {},
+                'SEXUALLY_EXPLICIT': {},
+                'FLIRTATION': {}
+            },
+            'doNotStore': True
+        }
+        response = requests.post(url, data=json.dumps(data_dict))
+        response_dict = response.json()
+
+        scores = {}
+        for attr in response_dict["attributeScores"]:
+            scores[attr] = response_dict["attributeScores"][attr]["summaryScore"]["value"]
+
+        return scores
+
+
+    async def confirm_user_message(self, message, explicit=False, reason=None, explanation=""):
+        # DMs a user asking if they are sure they want to send a message
+        # explicit indicates whether the message should be hidden if they do decide to send it
+        # reason is the reason for flagging the initial message (should be an AbuseType)
+
+        # message.delete() fails in DMs
+        try:
+            await message.delete()
+        except:
+            pass
+
+        confirmUserMessageSession = {
+            "message": message,
+            "explicit": explicit,
+            "reason": reason
+        }
+        self.reviewing_messages[message.author.id] = confirmUserMessageSession
+
+        # Build an Embed to show them their initial message
+        dmChannel = message.author.dm_channel or await message.author.create_dm()
+        msgEmbed = discord.Embed(
+            color=discord.Color.greyple(),
+            description=message.content
+        ).set_author(name=message.author.display_name, icon_url=message.author.avatar_url)
+        # Get a list of images
+        images = tuple(filter(lambda attachment: attachment.height, message.attachments))
+        if len(images) > 0:
+            msgEmbed.set_image(url=images[0].url)
+
+        textReason = " " + explanation if explanation else ""
+
+        # Show the user their initial message
+        await dmChannel.send(content=f"Your message was flagged{textReason} and removed:", embed=msgEmbed)
+        # Ask if they really want to send it
+        # If it's marked as explicit, show that their message will be hidden behind a || spoiler ||
+        lastMsg = await dmChannel.send(content="Are you sure you want to send this message?" + (" It will be hidden from most users unless they decide to interact with the message." if explicit else ""))
+
+        # Add a Yes Reaction to choose to continue sending the message
+        # Saying the word `yes` does the same thing
+        await Reaction(
+            "✅",
+            click_handler=lambda self, client, reaction, user: \
+                client.reviewing_messages.get(user.id, False) is confirmUserMessageSession and \
+                asyncio.create_task(client.allow_user_message(**client.reviewing_messages[user.id]))
+        ).register_message(lastMsg)
+
+        # Add a No Reaction to prevent sending the message
+        # Saying the word `no` does the same thing
+        await Reaction(
+            "🚫",
+            click_handler=lambda self, client, reaction, user: \
+                client.reviewing_messages.get(user.id, False) is confirmUserMessageSession and \
+                asyncio.create_task(client.reject_user_message(**client.reviewing_messages[user.id])) 
+        ).register_message(lastMsg)
+
+    async def allow_user_message(self, message, explicit=False, reason=None):
+        # This is run when a user decides to send a message that the bot flagged.
+
+        # Get the original message channel
+        origChannel = message.channel
+
+        sentMsg = None
+        prefixMsg = None
+
+        files = tuple(filter(
+            lambda file: isinstance(file, discord.File),
+            await asyncio.gather(*(attachment.to_file(use_cached=True, spoiler=True) for attachment in message.attachments), return_exceptions=True)
+        ))
+
+        # An "explicit" message is shown in spoilers to be the equivalent of Instagram's "Show Sensitive Content" functionality
+        if explicit:
+            content = message.content
+
+            if self.smart_spoilers:
+                # This alters the message slightly to disallow clever markdown formatting from getting through the spoiler
+                # Displayed code block elements are converted into inline code blocks since displayed code blocks are not hidden by spoilers
+                reMatch = re.search(r"```(?:\S*\n)?([\s\S]*?)\n?```", content)
+                while reMatch:
+                    code = reMatch.group(1).split("\n")
+                    longestLine = max(map(lambda line: len(line), code))
+                    code = "\n".join(f"`{{:{longestLine}}}`".format(line) for line in code)
+                    content = content[:reMatch.start()] + code + content[reMatch.end():]
+                    reMatch = re.search(r"```(?:\S*\n)?([\s\S]*?)\n?```", content)
+
+                # Now, any "||" in code blocks are converted to a look-alike (by inserting a zero-width space in between them)
+                # This is to prevent them from being recognized as closing spoiler elements
+                # Outside of code blocks, we can just escape the double bars with a "\|" but code blocks will show the literal "\"
+                reMatch = re.search(r"(`(?:[^`]|\|(?!\|))*?\|)(\|(?:[^`]|\|(?!\|))*?`)", content)
+                while reMatch:
+                    content = content[:reMatch.start()] + reMatch.group(1) + "\u200b" + reMatch.group(2) + content[reMatch.end():]
+                    reMatch = re.search(r"(`(?:[^`]|\|(?!\|))*?\|)(\|(?:[^`]|\|(?!\|))*?`)", content)
+
+                # Remove any remaining spoiler tags in the comment by escaping each "|"
+                content = content.replace("||", "\\|\\|")
+
+            # Send a message to show who this message is from
+            prefixMsg = await origChannel.send(content=f"*The following message may contain inappropriate content. Click the black bar to reveal it.*\n*{message.author.mention} says:*")
+            
+            # Send the hidden message
+            sentMsg = await origChannel.send(content="||" + content + "||" if content else "", files=files)
+        else:
+            # Send a message to show who this message is from
+            prefixMsg = await origChannel.send(content=f"*{message.author.mention} says:*")
+            # Show a non-explicit message as-is
+            sentMsg = await origChannel.send(content=message.content, files=files)
+
+        # Show the user that their message was sent
+        await (message.author.dm_channel or await message.author.create_dm()).send(
+            content="Your original message has been re-sent. You can jump to it by clicking below. Thank you for taking the time to reconsider your message:",
+            embed=discord.Embed(description=f"[Go to your message]({sentMsg.jump_url})", color=discord.Color.blue())
+        )
+        self.reviewing_messages[message.author.id] = False
+
+        self.message_aliases[prefixMsg.id] = message
+        self.message_aliases[sentMsg.id] = message
+
+        self.message_pairs[sentMsg.id] = prefixMsg
+        self.message_pairs[prefixMsg.id] = sentMsg
+
+        if reason:
+            urgency = {
+                AbuseType.SPAM: 0,
+                AbuseType.VIOLENCE: 2,
+                AbuseType.SEXUAL: 1,
+                AbuseType.HATEFUL: 1,
+                AbuseType.HARASS: 1
+            }[reason]
+        else:
+            urgency = 0
+
+        report = AutomatedReport(
+            client=self,
+            urgency=urgency,
+            abuse_type=reason,
+            message=message,
+            replacement_message=sentMsg,
+            prefix_message=prefixMsg,
+            message_hidden=explicit,
+            message_deleted=False
+        )
+
+        await asyncio.gather(*(report.send_to_channel(channel, assignable=True) for channel in self.mod_channels.values()))
+
+        for member in origChannel.members:
+            now = time()
+            # Only look for users who have sent a message in the last hour
+            # this is to prevent spam for people who are offline
+            if member.id in self.last_messages:
+                if now - self.last_messages[member.id] > 60 * 60:
+                    # Remove them from the list of active users
+                    del self.last_messages[member.id]
+                else:
+                    await self.send_helper_message(member, sentMsg)
+
+    async def reject_user_message(self, message, explicit=False, reason=None):
+        await (message.author.dm_channel or await message.author.create_dm()).send(content="Thank you for taking the time to reconsider your message.")
+        self.reviewing_messages[message.author.id] = False
+
+    async def send_helper_message(self, member, message):
+        if member.id not in self.helpers:
+            return
+        if message.id in self.message_aliases:
+            orig_message = self.message_aliases[message.id]
+            embed = discord.Embed(
+                color=discord.Color.blurple(),
+                description=f"[Jump to message]({message.jump_url})\n{orig_message.content}"
+            ).set_author(name=orig_message.author.display_name, icon_url=orig_message.author.avatar_url)
+        else:
+            embed = discord.Embed(
+                color=discord.Color.blurple(),
+                description=f"[Jump to message]({message.jump_url})\n{message.content}"
+            ).set_author(name=message.author.display_name, icon_url=message.author.avatar_url)
+        for helper in self.helpers[member.id]:
+            channel = helper.dm_channel or await helper.create_dm()
+            await channel.send(content=f"{member.mention} wants you to review this message as one of their helpers:", embed=embed)
+            lastMsg = await channel.send(content="Do you want to start a user report for this message on the behalf.")
+
+client = ModBot(perspective_key)
 client.run(discord_token)